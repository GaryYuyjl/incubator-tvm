/*
 * Licensed to the Apache Software Foundation (ASF) under one
 * or more contributor license agreements.  See the NOTICE file
 * distributed with this work for additional information
 * regarding copyright ownership.  The ASF licenses this file
 * to you under the Apache License, Version 2.0 (the
 * "License"); you may not use this file except in compliance
 * with the License.  You may obtain a copy of the License at
 *
 *   http://www.apache.org/licenses/LICENSE-2.0
 *
 * Unless required by applicable law or agreed to in writing,
 * software distributed under the License is distributed on an
 * "AS IS" BASIS, WITHOUT WARRANTIES OR CONDITIONS OF ANY
 * KIND, either express or implied.  See the License for the
 * specific language governing permissions and limitations
 * under the License.
 */

/*!
 * \file codegen_c.cc
 */
#include "codegen_c.h"

#include <cctype>
#include <iomanip>

#include "../../arith/pattern_match.h"

namespace tvm {
namespace codegen {

using namespace tir;

void CodeGenC::Init(bool output_ssa) { print_ssa_form_ = output_ssa; }

void CodeGenC::InitFuncState(const PrimFunc& f) {
  alloc_storage_scope_.clear();
  handle_data_type_.clear();
  CodeGenSourceBase::ClearFuncState();
}

void CodeGenC::ReserveKeywordsAsUnique() {
  // skip the first underscore, so SSA variable starts from _1
  GetUniqueName("_");
  GetUniqueName("extern");
  GetUniqueName("void");
  GetUniqueName("int");
  GetUniqueName("float");
  GetUniqueName("double");
  GetUniqueName("char");
  GetUniqueName("unsigned");
  GetUniqueName("short");
  GetUniqueName("long");
  GetUniqueName("if");
  GetUniqueName("else");
  GetUniqueName("switch");
  GetUniqueName("case");
  GetUniqueName("default");
  GetUniqueName("for");
  GetUniqueName("do");
  GetUniqueName("while");
  GetUniqueName("goto");
  GetUniqueName("register");
  GetUniqueName("continue");
  GetUniqueName("break");
  GetUniqueName("typedef");
  GetUniqueName("struct");
  GetUniqueName("enum");
  GetUniqueName("union");
  GetUniqueName("return");
}

void CodeGenC::AddFunction(const PrimFunc& f) {
  // clear previous generated state.
  this->InitFuncState(f);
  // reserve keywords
  ReserveKeywordsAsUnique();

  auto global_symbol = f->GetAttr<String>(tvm::attr::kGlobalSymbol);
  CHECK(global_symbol.defined()) << "CodeGenC: Expect PrimFunc to have the global_symbol attribute";
  bool no_alias = f->HasNonzeroAttr(tir::attr::kNoAlias);

  this->PrintFuncPrefix();
  this->stream << " " << static_cast<std::string>(global_symbol.value()) << "(";

  for (size_t i = 0; i < f->params.size(); ++i) {
    tir::Var v = f->params[i];
    std::string vid = AllocVarID(v.get());
    if (i != 0) stream << ", ";
    if (v.dtype().is_handle()) {
      auto it = alloc_storage_scope_.find(v.get());
      if (it != alloc_storage_scope_.end()) {
        PrintStorageScope(it->second, stream);
      }

      PrintType(GetType(v), stream);
      // Register handle data type
      // TODO(tvm-team): consider simply keep type info in the
      // type annotation(via a normalizing rewriting).
      if (auto* ptr = v->type_annotation.as<PointerTypeNode>()) {
        if (auto* prim = ptr->element_type.as<PrimTypeNode>()) {
          RegisterHandleType(v.get(), prim->dtype);
        }
      }

      if (no_alias && restrict_keyword_.length() != 0) {
        stream << ' ' << restrict_keyword_;
      }
    } else {
      PrintType(GetType(v), stream);
    }
    stream << ' ' << vid;
  }
  stream << ") {\n";
  this->PreFunctionBody(f);
  int func_scope = this->BeginScope();
  this->PrintStmt(f->body);
  this->PrintFinalReturn();
  this->EndScope(func_scope);
  this->PrintIndent();
  this->stream << "}\n\n";
}

void CodeGenC::PrintFuncPrefix() { stream << "void"; }

void CodeGenC::PrintFinalReturn() {}

std::string CodeGenC::Finish() { return decl_stream.str() + stream.str(); }

void CodeGenC::PrintExpr(const PrimExpr& n, std::ostream& os) {  // NOLINT(*)
  if (print_ssa_form_) {
    std::ostringstream temp;
    VisitExpr(n, temp);
    os << SSAGetID(temp.str(), n.dtype());
  } else {
    VisitExpr(n, os);
  }
}

void CodeGenC::PrintSSAAssign(const std::string& target, const std::string& src, DataType t) {
  PrintType(t, stream);
  stream << ' ' << target << " = ";
  if (src.length() > 3 && src[0] == '(' && src[src.length() - 1] == ')') {
    stream << src.substr(1, src.length() - 2);
  } else {
    stream << src;
  }
  stream << ";\n";
}

// Print a reference expression to a buffer.
std::string CodeGenC::GetBufferRef(DataType t, const VarNode* buffer, PrimExpr index) {
  std::ostringstream os;
  std::string vid = GetVarID(buffer);
  std::string scope;
  if (alloc_storage_scope_.count(buffer)) {
    scope = alloc_storage_scope_.at(buffer);
  }
  bool is_vol = IsVolatile(buffer);
  if (t.lanes() == 1) {
    if (!HandleTypeMatch(buffer, t) || is_vol) {
      os << "((";
      if (is_vol) {
        os << "volatile ";
      }
      // Scope may not be part of type.
      if (!scope.empty() && IsScopePartOfType()) {
        PrintStorageScope(scope, os);
      }
      PrintType(t, os);
      os << "*)" << vid << ')';
    } else {
      os << vid;
    }
    os << "[(";
    PrintExpr(index, os);
    os << ")";
    if (t.bits() == 4 || (t.bits() == 1 && t.is_int())) {
      os << " / " << (32 / t.bits());
    }
    os << ']';
  } else {
    // Buffer declared as vector type.
    // optimize for case where it is in register,
    if (HandleTypeMatch(buffer, t) && !is_vol) {
      // optimize for constant access
      if (auto* ptr = index.as<tir::IntImmNode>()) {
        int64_t offset = ptr->value;
        CHECK_EQ(offset % t.lanes(), 0) << "Find unaligned vector load to a vector type";
        os << vid << '[' << (offset / t.lanes()) << ']';
        return os.str();
      }
    }
    os << "((";
    if (is_vol) {
      os << "volatile ";
    }
    if (!scope.empty() && IsScopePartOfType()) {
      PrintStorageScope(scope, os);
    }
    PrintType(t, os);
    os << "*)(";
    if (!HandleTypeMatch(buffer, t.element_of())) {
      os << '(';
      if (!scope.empty() && IsScopePartOfType()) {
        PrintStorageScope(scope, os);
      }
      PrintType(t.element_of(), os);
      os << "*)";
    }
    os << vid << " + (";
    PrintExpr(index, os);
    os << ")";
    if (t.bits() == 4 || (t.bits() == 1 && t.is_int())) {
      os << " / " << (32 / t.bits());
    }
    os << "))[0]";
  }
  return os.str();
}

// Print a reference expression to a buffer.
std::string CodeGenC::GetStructRef(DataType t, const PrimExpr& buffer, const PrimExpr& index,
                                   int kind) {
  if (kind < intrinsic::kArrKindBound_) {
    std::ostringstream os;
    os << "(((DLTensor*)";
    this->PrintExpr(buffer, os);
    os << ")";
    if (kind == intrinsic::kArrAddr) {
      os << " + ";
      this->PrintExpr(index, os);
      os << ")";
      return os.str();
    }
    os << '[';
    this->PrintExpr(index, os);
    os << "].";
    // other case: get fields.
    switch (kind) {
      case intrinsic::kArrData:
        os << "data";
        break;
      case intrinsic::kArrShape:
        os << "shape";
        break;
      case intrinsic::kArrStrides:
        os << "strides";
        break;
      case intrinsic::kArrNDim:
        os << "ndim";
        break;
      case intrinsic::kArrTypeCode:
        os << "dtype.code";
        break;
      case intrinsic::kArrTypeBits:
        os << "dtype.bits";
        break;
      case intrinsic::kArrByteOffset:
        os << "byte_offset";
        break;
      case intrinsic::kArrTypeLanes:
        os << "dtype.lanes";
        break;
      case intrinsic::kArrDeviceId:
        os << "ctx.device_id";
        break;
      case intrinsic::kArrDeviceType:
        os << "ctx.device_type";
        break;
      default:
        LOG(FATAL) << "unknown field code";
    }
    os << ')';
    return os.str();
  } else {
    CHECK_LT(kind, intrinsic::kTVMValueKindBound_);
    std::ostringstream os;
    os << "(((TVMValue*)";
    this->PrintExpr(buffer, os);
    os << ")[" << index << "].";
    if (t.is_handle()) {
      os << "v_handle";
    } else if (t.is_float()) {
      os << "v_float64";
    } else if (t.is_int()) {
      os << "v_int64";
    } else {
      LOG(FATAL) << "Do not know how to handle type" << t;
    }
    os << ")";
    return os.str();
  }
}

bool CodeGenC::HandleTypeMatch(const VarNode* buf_var, DataType t) const {
  auto it = handle_data_type_.find(buf_var);
  if (it == handle_data_type_.end()) return false;
  return it->second == t;
}

void CodeGenC::RegisterHandleType(const VarNode* buf_var, DataType t) {
  auto it = handle_data_type_.find(buf_var);
  if (it == handle_data_type_.end()) {
    handle_data_type_[buf_var] = t;
  } else {
    CHECK(it->second == t) << "conflicting buf var type";
  }
}

void CodeGenC::PrintVecElemLoad(const std::string& vec, DataType t, int i,
                                std::ostream& os) {  // NOLINT(*)
  os << vec << ".s" << std::hex << i << std::dec;
}

void CodeGenC::PrintVecElemStore(const std::string& vec, DataType t, int i,
                                 const std::string& value) {
  this->PrintIndent();
  stream << vec << ".s" << std::hex << i << " = " << value << ";\n" << std::dec;
}

std::string CodeGenC::GetVecLoad(DataType t, const VarNode* buffer, PrimExpr base) {
  return GetBufferRef(t, buffer, base);
}

void CodeGenC::PrintVecStore(const VarNode* buffer, DataType t, PrimExpr base,
                             const std::string& value) {
  std::string ref = GetBufferRef(t, buffer, base);
  this->PrintIndent();
  stream << ref << " = " << value << ";\n";
}

std::string CodeGenC::CastFromTo(std::string value, DataType from, DataType target) {
  if (from == target) return value;
  std::ostringstream os;
  os << "((";
  this->PrintType(target, os);
  os << ")" << value << ")";
  return os.str();
}

void CodeGenC::BindThreadIndex(const IterVar& iv) { LOG(FATAL) << "not implemented"; }

void CodeGenC::PrintStorageSync(const CallNode* op) {  // NOLINT(*)
}

void CodeGenC::PrintStorageScope(const std::string& scope, std::ostream& os) {  // NOLINT(*)
  CHECK_EQ(scope, "global");
}

void CodeGenC::PrintType(DataType t, std::ostream& os) {  // NOLINT(*)
  CHECK_EQ(t.lanes(), 1) << "do not yet support vector types";
  if (t.is_handle()) {
    os << "void*";
    return;
  }
  if (t.is_float()) {
    if (t.bits() == 32) {
      os << "float";
      return;
    }
    if (t.bits() == 64) {
      os << "double";
      return;
    }
  } else if (t.is_uint()) {
    switch (t.bits()) {
      case 8:
      case 16:
      case 32:
      case 64: {
        os << "uint" << t.bits() << "_t";
        return;
      }
      case 1:
        os << "int";
        return;
    }
  } else if (t.is_int()) {
    switch (t.bits()) {
      case 8:
      case 16:
      case 32:
      case 64: {
        os << "int" << t.bits() << "_t";
        return;
      }
    }
  }
  LOG(FATAL) << "Cannot convert type " << t << " to C type";
}

void CodeGenC::PrintType(const Type& type, std::ostream& os) {  // NOLINT(*)
  if (auto* ptr = type.as<PrimTypeNode>()) {
    return PrintType(ptr->dtype, os);
  } else if (auto* ptr = type.as<PointerTypeNode>()) {
    PrintType(ptr->element_type, os);
    os << '*';
  } else if (IsVoidType(type)) {
    os << "void";
  } else {
    LOG(FATAL) << "Type " << type << " does not have a corresponding C Type";
  }
}

inline void PrintConst(const IntImmNode* op, std::ostream& os, CodeGenC* p) {  // NOLINT(*)
  if (op->dtype == DataType::Int(32)) {
    std::ostringstream temp;
    temp << op->value;
    p->MarkConst(temp.str());
    os << temp.str();
  } else {
    os << "(";
    p->PrintType(op->dtype, os);
    os << ")" << op->value;
  }
}

inline void PrintUIntConst(DataType dtype, uint64_t val, std::ostream& os,
                           CodeGenC* p) {  // NOLINT(*)
  if (dtype == DataType::UInt(32)) {
    std::ostringstream temp;
    temp << val << "U";
    p->MarkConst(temp.str());
    os << temp.str();
  } else {
    os << "(";
    p->PrintType(dtype, os);
    os << ")" << val;
  }
}

inline void PrintConst(const FloatImmNode* op, std::ostream& os, CodeGenC* p) {  // NOLINT(*)
  switch (op->dtype.bits()) {
    case 64:
    case 32: {
      std::ostringstream temp;
      temp << std::scientific << op->value;
      if (op->dtype.bits() == 32) temp << 'f';
      p->MarkConst(temp.str());
      os << temp.str();
      break;
    }
    case 16: {
      os << '(';
      p->PrintType(op->dtype, os);
      os << ')' << std::scientific << op->value << 'f';
      break;
    }
    default:
      LOG(FATAL) << "Bad bit-width for float: " << op->dtype << "\n";
  }
}

void CodeGenC::VisitExpr_(const IntImmNode* op, std::ostream& os) {  // NOLINT(*)
  PrintConst(op, os, this);
}

void CodeGenC::VisitExpr_(const FloatImmNode* op, std::ostream& os) {  // NOLINT(*)
  PrintConst(op, os, this);
}
void CodeGenC::VisitExpr_(const StringImmNode* op, std::ostream& os) {  // NOLINT(*)
  os << "\"" << op->value << "\"";
}

template <typename T>
inline void PrintBinaryExpr(const T* op, const char* opstr,
                            std::ostream& os,  // NOLINT(*)
                            CodeGenC* p) {
  if (op->dtype.lanes() == 1) {
    if (isalpha(opstr[0])) {
      os << opstr << '(';
      p->PrintExpr(op->a, os);
      os << ", ";
      p->PrintExpr(op->b, os);
      os << ')';
    } else {
      os << '(';
      p->PrintExpr(op->a, os);
      os << ' ' << opstr << ' ';
      p->PrintExpr(op->b, os);
      os << ')';
    }
  } else {
    p->PrintVecBinaryOp(opstr, op->dtype, op->a, op->b, os);
  }
}

inline void PrintBinaryIntrinsic(const CallNode* op, const char* opstr,
                                 std::ostream& os,  // NOLINT(*)
                                 CodeGenC* p) {
  if (op->dtype.lanes() == 1) {
    CHECK_EQ(op->args.size(), 2U);
    os << '(';
    p->PrintExpr(op->args[0], os);
    os << opstr;
    p->PrintExpr(op->args[1], os);
    os << ')';
  } else {
    p->PrintVecBinaryOp(opstr, op->dtype, op->args[0], op->args[1], os);
  }
}
void CodeGenC::VisitExpr_(const CastNode* op, std::ostream& os) {  // NOLINT(*)
  std::stringstream value;
  this->PrintExpr(op->value, value);
  os << CastFromTo(value.str(), op->value.dtype(), op->dtype);
}
void CodeGenC::VisitExpr_(const VarNode* op, std::ostream& os) {  // NOLINT(*)
  os << GetVarID(op);
}
void CodeGenC::VisitExpr_(const AddNode* op, std::ostream& os) {  // NOLINT(*)
  PrintBinaryExpr(op, "+", os, this);
}
void CodeGenC::VisitExpr_(const SubNode* op, std::ostream& os) {  // NOLINT(*)
  PrintBinaryExpr(op, "-", os, this);
}
void CodeGenC::VisitExpr_(const MulNode* op, std::ostream& os) {  // NOLINT(*)
  PrintBinaryExpr(op, "*", os, this);
}
void CodeGenC::VisitExpr_(const DivNode* op, std::ostream& os) {  // NOLINT(*)
  PrintBinaryExpr(op, "/", os, this);
}
void CodeGenC::VisitExpr_(const ModNode* op, std::ostream& os) {  // NOLINT(*)
  PrintBinaryExpr(op, "%", os, this);
}
void CodeGenC::VisitExpr_(const MinNode* op, std::ostream& os) {  // NOLINT(*)
  PrintBinaryExpr(op, "min", os, this);
}
void CodeGenC::VisitExpr_(const MaxNode* op, std::ostream& os) {  // NOLINT(*)
  PrintBinaryExpr(op, "max", os, this);
}
void CodeGenC::VisitExpr_(const EQNode* op, std::ostream& os) {  // NOLINT(*)
  PrintBinaryExpr(op, "==", os, this);
}
void CodeGenC::VisitExpr_(const NENode* op, std::ostream& os) {  // NOLINT(*)
  PrintBinaryExpr(op, "!=", os, this);
}
void CodeGenC::VisitExpr_(const LTNode* op, std::ostream& os) {  // NOLINT(*)
  PrintBinaryExpr(op, "<", os, this);
}
void CodeGenC::VisitExpr_(const LENode* op, std::ostream& os) {  // NOLINT(*)
  PrintBinaryExpr(op, "<=", os, this);
}
void CodeGenC::VisitExpr_(const GTNode* op, std::ostream& os) {  // NOLINT(*)
  PrintBinaryExpr(op, ">", os, this);
}
void CodeGenC::VisitExpr_(const GENode* op, std::ostream& os) {  // NOLINT(*)
  PrintBinaryExpr(op, ">=", os, this);
}
void CodeGenC::VisitExpr_(const AndNode* op, std::ostream& os) {  // NOLINT(*)
  PrintBinaryExpr(op, "&&", os, this);
}
void CodeGenC::VisitExpr_(const OrNode* op, std::ostream& os) {  // NOLINT(*)
  PrintBinaryExpr(op, "||", os, this);
}
void CodeGenC::VisitExpr_(const NotNode* op, std::ostream& os) {  // NOLINT(*)
  os << '!';
  PrintExpr(op->a, os);
}

void CodeGenC::VisitExpr_(const CallNode* op, std::ostream& os) {  // NOLINT(*)
  if (op->call_type == CallNode::Extern || op->call_type == CallNode::PureExtern) {
    os << op->name << "(";
    for (size_t i = 0; i < op->args.size(); i++) {
      this->PrintExpr(op->args[i], os);
      if (i < op->args.size() - 1) {
        os << ", ";
      }
    }
    os << ")";
  } else if (op->is_intrinsic(CallNode::bitwise_and)) {
    PrintBinaryIntrinsic(op, " & ", os, this);
  } else if (op->is_intrinsic(intrinsic::tvm_large_uint_imm)) {
    CHECK_EQ(op->args.size(), 2U);
    uint64_t low = static_cast<uint64_t>(Downcast<IntImm>(op->args[0])->value);
    uint64_t high = static_cast<uint64_t>(Downcast<IntImm>(op->args[1])->value);
    uint64_t val = (high << 32U) | low;
    PrintUIntConst(op->dtype, val, os, this);
  } else if (op->is_intrinsic(CallNode::bitwise_xor)) {
    PrintBinaryIntrinsic(op, " ^ ", os, this);
  } else if (op->is_intrinsic(CallNode::bitwise_or)) {
    PrintBinaryIntrinsic(op, " | ", os, this);
  } else if (op->is_intrinsic(CallNode::bitwise_not)) {
    CHECK_EQ(op->args.size(), 1U);
    os << "(~";
    this->PrintExpr(op->args[0], os);
    os << ')';
  } else if (op->is_intrinsic(CallNode::shift_left)) {
    PrintBinaryIntrinsic(op, " << ", os, this);
  } else if (op->is_intrinsic(CallNode::shift_right)) {
    PrintBinaryIntrinsic(op, " >> ", os, this);
  } else if (op->is_intrinsic(intrinsic::tvm_if_then_else)) {
    os << "(";
    PrintExpr(op->args[0], os);
    os << " ? ";
    PrintExpr(op->args[1], os);
    os << " : ";
    PrintExpr(op->args[2], os);
    os << ")";
  } else if (op->is_intrinsic(intrinsic::tvm_address_of)) {
    const LoadNode* l = op->args[0].as<LoadNode>();
    CHECK(op->args.size() == 1 && l);
    os << "((";
    this->PrintType(l->dtype.element_of(), os);
<<<<<<< HEAD
    os << " *)" << this->GetVarID(l->buffer_var.get())
       << " + " << "(";
=======
    os << " *)" << this->GetVarID(l->buffer_var.get()) << " + ";
>>>>>>> 64766c2c
    this->PrintExpr(l->index, os);
    if (l->dtype.bits() == 4 ||
    (l->dtype.bits() == 1 && l->dtype.is_int())) {
      os << " / " << (32 / l->dtype.bits());
    }
    os << "))";
  } else if (op->is_intrinsic(intrinsic::tvm_struct_get)) {
    CHECK_EQ(op->args.size(), 3U);
    os << GetStructRef(op->dtype, op->args[0], op->args[1], op->args[2].as<IntImmNode>()->value);
  } else if (op->is_intrinsic(intrinsic::tvm_handle_is_null)) {
    CHECK_EQ(op->args.size(), 1U);
    os << "(";
    this->PrintExpr(op->args[0], os);
    os << " == NULL)";
  } else if (op->is_intrinsic(CallNode::reinterpret)) {
    // generate (*( TYPE *)(&(ARG)))
    os << "(*(";
    this->PrintType(op->dtype, os);
    os << " *)(&(";
    this->PrintExpr(op->args[0], os);
    os << ")))";
  } else if (op->is_intrinsic(CallNode::isnan)) {
    os << "(";
    this->PrintExpr(op->args[0], os);
    os << " != ";
    this->PrintExpr(op->args[0], os);
    os << ")";
  } else {
    if (op->call_type == CallNode::Intrinsic || op->call_type == CallNode::PureIntrinsic) {
      LOG(FATAL) << "Unresolved intrinsic " << op->name << " with return type " << op->dtype;
    } else {
      LOG(FATAL) << "Unresolved call type " << op->call_type;
    }
  }
}

void CodeGenC::PrintVecBinaryOp(const std::string& op, DataType t, PrimExpr lhs, PrimExpr rhs,
                                std::ostream& os) {  // NOLINT(*)
  if (isalpha(op[0])) {
    os << op << "(";
    this->PrintExpr(lhs, os);
    os << ", ";
    this->PrintExpr(rhs, os);
    os << ")";
  } else {
    os << "(";
    this->PrintExpr(lhs, os);
    os << ' ' << op << ' ';
    this->PrintExpr(rhs, os);
    os << ")";
  }
}

void CodeGenC::VisitExpr_(const LoadNode* op, std::ostream& os) {  // NOLINT(*)
  int lanes = op->dtype.lanes();
  // delcare type.
  if (op->dtype.lanes() == 1) {
    std::string ref = GetBufferRef(op->dtype, op->buffer_var.get(), op->index);
    HandleVolatileLoads(ref, op, os);
  } else {
    CHECK(is_one(op->predicate)) << "predicated load is not supported";

    arith::PVar<PrimExpr> base;
    if (arith::ramp(base, 1, op->dtype.lanes()).Match(op->index)) {
      std::string ref = GetVecLoad(op->dtype, op->buffer_var.get(), base.Eval());
      HandleVolatileLoads(ref, op, os);
    } else {
      std::ostringstream svalue_expr;
      std::string sindex = SSAGetID(PrintExpr(op->index), op->index.dtype());
      std::string vid = GetVarID(op->buffer_var.get());
      DataType elem_type = op->dtype.element_of();
      for (int i = 0; i < lanes; ++i) {
        std::ostringstream value_temp;
        if (!HandleTypeMatch(op->buffer_var.get(), elem_type)) {
          value_temp << "((";
          if (op->buffer_var.get()->dtype.is_handle()) {
            auto it = alloc_storage_scope_.find(op->buffer_var.get());
            if (it != alloc_storage_scope_.end()) {
              PrintStorageScope(it->second, value_temp);
            }
          }
          PrintType(elem_type, value_temp);
          value_temp << "*)" << vid << ')';
        } else {
          value_temp << vid;
        }
        value_temp << '[';
        PrintVecElemLoad(sindex, op->index.dtype(), i, value_temp);
        value_temp << ']';
        PrintVecElemLoadExpr(op->dtype, i, value_temp.str(), svalue_expr);
      }
      os << svalue_expr.str();
    }
  }
}

void CodeGenC::VisitStmt_(const StoreNode* op) {
  DataType t = op->value.dtype();
  if (t.lanes() == 1) {
    std::string value = this->PrintExpr(op->value);
    std::string ref = this->GetBufferRef(t, op->buffer_var.get(), op->index);
    this->PrintIndent();
    stream << ref << " = " << value << ";\n";
  } else {
    CHECK(is_one(op->predicate)) << "Predicated store is not supported";
    arith::PVar<PrimExpr> base;
    if (arith::ramp(base, 1, t.lanes()).Match(op->index)) {
      std::string value = this->PrintExpr(op->value);
      this->PrintVecStore(op->buffer_var.get(), t, base.Eval(), value);
    } else {
      // The assignment below introduces side-effect, and the resulting value cannot
      // be reused across multiple expression, thus a new scope is needed
      int vec_scope = BeginScope();

      // store elements seperately
      std::string index = SSAGetID(PrintExpr(op->index), op->index.dtype());
      std::string value = SSAGetID(PrintExpr(op->value), op->value.dtype());
      std::string vid = GetVarID(op->buffer_var.get());
      for (int i = 0; i < t.lanes(); ++i) {
        this->PrintIndent();
        DataType elem_type = t.element_of();
        if (!HandleTypeMatch(op->buffer_var.get(), elem_type)) {
          stream << "((";
          if (op->buffer_var.get()->dtype.is_handle()) {
            auto it = alloc_storage_scope_.find(op->buffer_var.get());
            if (it != alloc_storage_scope_.end()) {
              PrintStorageScope(it->second, stream);
            }
          }
          PrintType(elem_type, stream);
          stream << "*)" << vid << ')';
        } else {
          stream << vid;
        }
        stream << '[';
        PrintVecElemLoad(index, op->index.dtype(), i, stream);
        stream << "] = ";
        PrintVecElemLoad(value, op->value.dtype(), i, stream);
        stream << ";\n";
      }
      EndScope(vec_scope);
    }
  }
}

void CodeGenC::VisitExpr_(const LetNode* op, std::ostream& os) {  // NOLINT(*)
  std::string value = PrintExpr(op->value);
  CHECK(!var_idmap_.count(op->var.get()));
  var_idmap_[op->var.get()] = value;
  os << PrintExpr(op->body);
}

void CodeGenC::VisitExpr_(const RampNode* op, std::ostream& os) {  // NOLINT(*)
  // constraint of current logic
  CHECK_EQ(op->base.dtype(), DataType::Int(32));
  os << "((int" << op->lanes << ")(";
  for (int i = 0; i < op->lanes; i++) {
    os << "(" << PrintExpr(op->base) << ")"
       << "+(" << PrintExpr(op->stride) << "*" << i << ")";
    if (i != op->lanes - 1) os << ", ";
  }
  os << "))";
}

void CodeGenC::VisitExpr_(const ShuffleNode* op, std::ostream& os) {
  LOG(FATAL) << "Shuffle: not supported ";
}

void CodeGenC::VisitExpr_(const BroadcastNode* op, std::ostream& os) {  // NOLINT(*)
  LOG(FATAL) << "Broadcast: not supported ";
}

void CodeGenC::VisitExpr_(const SelectNode* op, std::ostream& os) {  // NOLINT(*)
  os << "(";
  PrintExpr(op->condition, os);
  os << " ? ";
  PrintExpr(op->true_value, os);
  os << " : ";
  PrintExpr(op->false_value, os);
  os << ")";
}

void CodeGenC::VisitStmt_(const LetStmtNode* op) {
  std::string value = PrintExpr(op->value);
  if (print_ssa_form_) {
    CHECK(!var_idmap_.count(op->var.get()));
    var_idmap_[op->var.get()] = value;
  } else {
    PrintIndent();
    if (op->var.dtype() == DataType::Handle() && handle_data_type_.count(op->var.get())) {
      PrintType(handle_data_type_.at(op->var.get()), stream);
      stream << "* " << AllocVarID(op->var.get()) << " = (";
      PrintType(handle_data_type_.at(op->var.get()), stream);
      stream << "*)" << value << ";\n";
    } else {
      PrintType(op->var.dtype(), this->stream);
      this->stream << ' ' << AllocVarID(op->var.get()) << " = " << value << ";\n";
    }
  }
  PrintStmt(op->body);
}

void CodeGenC::VisitStmt_(const AllocateNode* op) {
  CHECK(!is_zero(op->condition));
  std::string vid = AllocVarID(op->buffer_var.get());

  this->PrintIndent();
  int32_t constant_size = op->constant_allocation_size();
  CHECK_GT(constant_size, 0) << "Can only handle constant size stack allocation for now";
  const VarNode* buffer = op->buffer_var.as<VarNode>();
  std::string scope = alloc_storage_scope_.at(buffer);
  PrintStorageScope(scope, stream);
  PrintType(op->dtype, stream);
  stream << ' ' << vid << '[' << constant_size << "];\n";

  RegisterHandleType(op->buffer_var.get(), op->dtype);
  this->PrintStmt(op->body);
}

void CodeGenC::VisitStmt_(const AttrStmtNode* op) {
  if (op->attr_key == tir::attr::thread_extent) {
    IterVar iv = Downcast<IterVar>(op->node);
    if (iv->thread_tag.length() != 0) {
      if (!var_idmap_.count(iv->var.get())) {
        BindThreadIndex(iv);
      }
    }
  } else if (op->attr_key == tir::attr::storage_scope) {
    const VarNode* v = op->node.as<VarNode>();
    CHECK(v);
    alloc_storage_scope_[v] = op->value.as<StringImmNode>()->value;
  } else if (op->attr_key == tir::attr::volatile_scope) {
    const VarNode* v = op->node.as<VarNode>();
    CHECK(v);
    volatile_buf_.insert(v);
  } else if (op->attr_key == tir::attr::pragma_import_c) {
    const StringImmNode* value = op->value.as<StringImmNode>();
    CHECK(value != nullptr);
    decl_stream << value->value;
  }
  this->PrintStmt(op->body);
}

void CodeGenC::VisitStmt_(const AssertStmtNode* op) {
  std::string cond = PrintExpr(op->condition);
  PrintIndent();
  if (const auto* str = op->message.as<StringImmNode>()) {
    // GLOG style check
    stream << "CHECK(" << cond << ") << \"" << str->value << "\";\n";
  } else {
    stream << "assert(" << cond << ");\n";
  }
  this->PrintStmt(op->body);
}

void CodeGenC::VisitStmt_(const ForNode* op) {
  std::string extent = PrintExpr(op->extent);
  PrintIndent();
  std::string vid = AllocVarID(op->loop_var.get());
  CHECK(is_zero(op->min));
  stream << "for (";
  PrintType(op->loop_var.dtype(), stream);
  stream << ' ' << vid << " = 0; " << vid << " < " << extent << "; ++" << vid << ") {\n";
  int for_scope = BeginScope();
  PrintStmt(op->body);
  this->EndScope(for_scope);
  PrintIndent();
  stream << "}\n";
}

void CodeGenC::VisitStmt_(const IfThenElseNode* op) {
  std::string cond = PrintExpr(op->condition);
  PrintIndent();
  if (cond[0] == '(' && cond[cond.length() - 1] == ')') {
    stream << "if " << cond << " {\n";
  } else {
    stream << "if (" << cond << ") {\n";
  }
  int then_scope = BeginScope();
  PrintStmt(op->then_case);
  this->EndScope(then_scope);

  if (op->else_case.defined()) {
    PrintIndent();
    stream << "} else {\n";
    int else_scope = BeginScope();
    PrintStmt(op->else_case);
    this->EndScope(else_scope);
  }
  PrintIndent();
  stream << "}\n";
}

void CodeGenC::VisitStmt_(const SeqStmtNode* op) {
  for (Stmt stmt : op->seq) {
    PrintStmt(stmt);
  }
}

void CodeGenC::VisitStmt_(const EvaluateNode* op) {
  if (is_const(op->value)) return;
  const CallNode* call = op->value.as<CallNode>();
  if (call) {
    if (call->is_intrinsic(intrinsic::tvm_storage_sync)) {
      this->PrintStorageSync(call);
      return;
    } else if (call->is_intrinsic(intrinsic::tvm_struct_set)) {
      CHECK_EQ(call->args.size(), 4);
      std::string value = PrintExpr(call->args[3]);
      std::string ref = GetStructRef(call->args[3].dtype(), call->args[0], call->args[1],
                                     call->args[2].as<IntImmNode>()->value);
      this->PrintIndent();
      this->stream << ref << " = " << value << ";\n";
      return;
    }
  }
  std::string vid = this->PrintExpr(op->value);
  if (vid != "") {
    this->PrintIndent();
    this->stream << "(void)" << vid << ";\n";
  }
}

void CodeGenC::PrintVecElemLoadExpr(DataType t, int i, const std::string& value, std::ostream& os) {
  CHECK_GT(t.lanes(), 1);
  if (t.bits() == 8 && (t.is_int() || t.is_uint())) {
    if (i != 0) {
      os << "|";
    }
    os << "((0x000000ff << " << i * 8 << ") & (" << value << " << " << i * 8 << "))";
    return;
  }

  if (i == 0) {
    os << "((";
    PrintType(t, os);
    os << ")(";
  }
  os << value;
  if (i != t.lanes() - 1) {
    os << ",";
  } else {
    os << "))";
  }
  return;
}

}  // namespace codegen
}  // namespace tvm<|MERGE_RESOLUTION|>--- conflicted
+++ resolved
@@ -603,12 +603,8 @@
     CHECK(op->args.size() == 1 && l);
     os << "((";
     this->PrintType(l->dtype.element_of(), os);
-<<<<<<< HEAD
     os << " *)" << this->GetVarID(l->buffer_var.get())
        << " + " << "(";
-=======
-    os << " *)" << this->GetVarID(l->buffer_var.get()) << " + ";
->>>>>>> 64766c2c
     this->PrintExpr(l->index, os);
     if (l->dtype.bits() == 4 ||
     (l->dtype.bits() == 1 && l->dtype.is_int())) {
